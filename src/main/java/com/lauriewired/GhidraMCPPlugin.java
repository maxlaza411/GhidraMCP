--- conflicted
+++ resolved
@@ -62,11 +62,8 @@
 import java.nio.charset.StandardCharsets;
 import java.util.*;
 import java.util.concurrent.atomic.AtomicBoolean;
-<<<<<<< HEAD
 import java.security.MessageDigest;
-=======
 import java.util.concurrent.atomic.AtomicReference;
->>>>>>> 1ebfccba
 
 @PluginInfo(
     status = PluginStatus.RELEASED,
@@ -238,10 +235,6 @@
             sendResponse(ex, listDefinedData(offset, limit));
         });
 
-<<<<<<< HEAD
-        registerContext("/searchFunctions", ex -> {
-            Map<String, String> qparams = parseQueryParams(ex);
-=======
         server.createContext("/set_data_type", exchange -> {
             if (!"POST".equalsIgnoreCase(exchange.getRequestMethod())) {
                 sendResponse(exchange, "Method not allowed. Use POST.");
@@ -261,9 +254,8 @@
             sendResponse(exchange, result);
         });
 
-        server.createContext("/searchFunctions", exchange -> {
-            Map<String, String> qparams = parseQueryParams(exchange);
->>>>>>> 1ebfccba
+        registerContext("/searchFunctions", ex -> {
+            Map<String, String> qparams = parseQueryParams(ex);
             String searchTerm = qparams.get("query");
             int offset = parseIntOrDefault(qparams.get("offset"), 0);
             int limit = parseIntOrDefault(qparams.get("limit"), 100);
